require 'test/spec'
require 'rack/mock'
require 'rack/contrib/jsonp'

context "Rack::JSONP" do

  context "when a callback parameter is provided" do
    specify "should wrap the response body in the Javascript callback if JSON" do
      test_body = '{"bar":"foo"}'
      callback = 'foo'
      app = lambda { |env| [200, {'Content-Type' => 'application/json'}, [test_body]] }
<<<<<<< HEAD
      request = Rack::MockRequest.env_for("/", :params => "foo=bar&callback=#{callback}")
=======
      request = Rack::MockRequest.env_for("/", :params => "foo=bar&callback=#{callback}", 'HTTP_ACCEPT' => 'application/json')
>>>>>>> c0742aa3
      body = Rack::JSONP.new(app).call(request).last
      body.should.equal ["#{callback}(#{test_body})"]
    end
    
    specify "should not wrap the response body in a callback if body is not JSON" do
      test_body = '{"bar":"foo"}'
      callback = 'foo'
<<<<<<< HEAD
      app = lambda { |env| [200, {'Content-Type' => 'text/plain'}, [test_body]] }
      request = Rack::MockRequest.env_for("/", :params => "foo=bar&callback=#{callback}")
      body = Rack::JSONP.new(app).call(request).last
      body.join.should.equal '{"bar":"foo"}'
    end
    
    specify "should update content length if it was set" do
      test_body = '{"bar":"foo"}'
      callback = 'foo'
      app = lambda { |env| [200, {'Content-Type' => 'application/json', 'Content-Length' => test_body.length}, [test_body]] }
      request = Rack::MockRequest.env_for("/", :params => "foo=bar&callback=#{callback}")
=======
      app = lambda { |env| [200, {'Content-Type' => 'application/json'}, [test_body]] }
      request = Rack::MockRequest.env_for("/", :params => "foo=bar&callback=#{callback}", 'HTTP_ACCEPT' => 'application/json')
>>>>>>> c0742aa3
      headers = Rack::JSONP.new(app).call(request)[1]
      headers['Content-Length'].should.equal((test_body.length + callback.length + 2).to_s) # 2 parentheses
    end
    
    specify "should not touch content length if not set" do
      test_body = '{"bar":"foo"}'
      callback = 'foo'
      app = lambda { |env| [200, {'Content-Type' => 'application/json'}, [test_body]] }
      request = Rack::MockRequest.env_for("/", :params => "foo=bar&callback=#{callback}")
      headers = Rack::JSONP.new(app).call(request)[1]
      headers['Content-Length'].should.equal nil
    end
    
    specify "should modify the content type to application/javascript" do
      test_body = '{"bar":"foo"}'
      callback = 'foo'
      app = lambda { |env| [200, {'Content-Type' => 'application/json'}, [test_body]] }
      request = Rack::MockRequest.env_for("/", :params => "foo=bar&callback=#{callback}")
      headers = Rack::JSONP.new(app).call(request)[1]
      headers['Content-Type'].should.equal('application/javascript')
    end
    
  end

  specify "should not change anything if no callback param is provided" do
    app = lambda { |env| [200, {'Content-Type' => 'application/json'}, ['{"bar":"foo"}']] }
<<<<<<< HEAD
    request = Rack::MockRequest.env_for("/", :params => "foo=bar")
=======
    request = Rack::MockRequest.env_for("/", :params => "foo=bar", 'HTTP_ACCEPT' => 'application/json')
>>>>>>> c0742aa3
    body = Rack::JSONP.new(app).call(request).last
    body.should.equal ['{"bar":"foo"}']
  end

  specify "should not change anything if it's not a json request" do
    test_body = '{"bar":"foo"}'
    app = lambda { |env| [200, {'Content-Type' => 'application/json'}, [test_body]] }
    request = Rack::MockRequest.env_for("/", :params => "callback=foo", 'HTTP_ACCEPT' => 'application/html')
    body = Rack::JSONP.new(app).call(request).last
    body.should.equal [test_body]
  end

  specify "should not change anything if it's not a json response" do
    test_body = '<html><body>404 Not Found</body></html>'
    app = lambda { |env| [404, {'Content-Type' => 'text/html'}, [test_body]] }
    request = Rack::MockRequest.env_for("/", :params => "callback=foo", 'HTTP_ACCEPT' => 'application/json')
    body = Rack::JSONP.new(app).call(request).last
    body.should.equal [test_body]
  end

end<|MERGE_RESOLUTION|>--- conflicted
+++ resolved
@@ -9,11 +9,7 @@
       test_body = '{"bar":"foo"}'
       callback = 'foo'
       app = lambda { |env| [200, {'Content-Type' => 'application/json'}, [test_body]] }
-<<<<<<< HEAD
       request = Rack::MockRequest.env_for("/", :params => "foo=bar&callback=#{callback}")
-=======
-      request = Rack::MockRequest.env_for("/", :params => "foo=bar&callback=#{callback}", 'HTTP_ACCEPT' => 'application/json')
->>>>>>> c0742aa3
       body = Rack::JSONP.new(app).call(request).last
       body.should.equal ["#{callback}(#{test_body})"]
     end
@@ -21,11 +17,10 @@
     specify "should not wrap the response body in a callback if body is not JSON" do
       test_body = '{"bar":"foo"}'
       callback = 'foo'
-<<<<<<< HEAD
       app = lambda { |env| [200, {'Content-Type' => 'text/plain'}, [test_body]] }
       request = Rack::MockRequest.env_for("/", :params => "foo=bar&callback=#{callback}")
       body = Rack::JSONP.new(app).call(request).last
-      body.join.should.equal '{"bar":"foo"}'
+      body.should.equal ['{"bar":"foo"}']
     end
     
     specify "should update content length if it was set" do
@@ -33,12 +28,10 @@
       callback = 'foo'
       app = lambda { |env| [200, {'Content-Type' => 'application/json', 'Content-Length' => test_body.length}, [test_body]] }
       request = Rack::MockRequest.env_for("/", :params => "foo=bar&callback=#{callback}")
-=======
-      app = lambda { |env| [200, {'Content-Type' => 'application/json'}, [test_body]] }
-      request = Rack::MockRequest.env_for("/", :params => "foo=bar&callback=#{callback}", 'HTTP_ACCEPT' => 'application/json')
->>>>>>> c0742aa3
+
       headers = Rack::JSONP.new(app).call(request)[1]
-      headers['Content-Length'].should.equal((test_body.length + callback.length + 2).to_s) # 2 parentheses
+      expected_length = test_body.length + callback.length + "()".length
+      headers['Content-Length'].should.equal(expected_length.to_s)
     end
     
     specify "should not touch content length if not set" do
@@ -62,22 +55,11 @@
   end
 
   specify "should not change anything if no callback param is provided" do
-    app = lambda { |env| [200, {'Content-Type' => 'application/json'}, ['{"bar":"foo"}']] }
-<<<<<<< HEAD
+    test_body = ['{"bar":"foo"}']
+    app = lambda { |env| [200, {'Content-Type' => 'application/json'}, test_body] }
     request = Rack::MockRequest.env_for("/", :params => "foo=bar")
-=======
-    request = Rack::MockRequest.env_for("/", :params => "foo=bar", 'HTTP_ACCEPT' => 'application/json')
->>>>>>> c0742aa3
     body = Rack::JSONP.new(app).call(request).last
-    body.should.equal ['{"bar":"foo"}']
-  end
-
-  specify "should not change anything if it's not a json request" do
-    test_body = '{"bar":"foo"}'
-    app = lambda { |env| [200, {'Content-Type' => 'application/json'}, [test_body]] }
-    request = Rack::MockRequest.env_for("/", :params => "callback=foo", 'HTTP_ACCEPT' => 'application/html')
-    body = Rack::JSONP.new(app).call(request).last
-    body.should.equal [test_body]
+    body.should.equal test_body
   end
 
   specify "should not change anything if it's not a json response" do
